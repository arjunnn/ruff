--- conflicted
+++ resolved
@@ -451,13 +451,11 @@
                             stmt.is_async_function_def_stmt(),
                         );
                     }
-<<<<<<< HEAD
+                    if self.enabled(Rule::StrOrReprDefinedInStub) {
+                        flake8_pyi::rules::str_or_repr_defined_in_stub(self, stmt);
+                    }
                     if self.enabled(Rule::NoReturnArgumentAnnotationInStub) {
                         flake8_pyi::rules::no_return_argument_annotation(self, args);
-=======
-                    if self.enabled(Rule::StrOrReprDefinedInStub) {
-                        flake8_pyi::rules::str_or_repr_defined_in_stub(self, stmt);
->>>>>>> 7b0fb1a3
                     }
                 }
 
