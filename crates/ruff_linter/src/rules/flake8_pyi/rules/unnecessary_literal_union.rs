use ruff_diagnostics::{Diagnostic, Edit, Fix, FixAvailability, Violation};
use ruff_macros::{derive_message_formats, violation};
use ruff_python_ast::helpers::pep_604_union;
use ruff_python_ast::{self as ast, Expr, ExprContext};
use ruff_python_semantic::analyze::typing::traverse_union;
use ruff_text_size::{Ranged, TextRange};

use crate::checkers::ast::Checker;

/// ## What it does
/// Checks for the presence of multiple literal types in a union.
///
/// ## Why is this bad?
/// Literal types accept multiple arguments and it is clearer to specify them
/// as a single literal.
///
/// ## Example
/// ```python
/// from typing import Literal
///
/// field: Literal[1] | Literal[2]
/// ```
///
/// Use instead:
/// ```python
/// from typing import Literal
///
/// field: Literal[1, 2]
/// ```
#[violation]
pub struct UnnecessaryLiteralUnion {
    members: Vec<String>,
}

impl Violation for UnnecessaryLiteralUnion {
    const FIX_AVAILABILITY: FixAvailability = FixAvailability::Sometimes;

    #[derive_message_formats]
    fn message(&self) -> String {
        format!(
            "Multiple literal members in a union. Use a single literal, e.g. `Literal[{}]`",
            self.members.join(", ")
        )
    }

    fn fix_title(&self) -> Option<String> {
        Some(format!("Replace with a single `Literal`",))
    }
}

<<<<<<< HEAD
fn concatenate_bin_ors(exprs: Vec<&Expr>) -> Expr {
    let mut exprs = exprs.into_iter();
    let first = exprs.next().unwrap();
    exprs.fold((*first).clone(), |acc, expr| {
        Expr::BinOp(ast::ExprBinOp {
            left: Box::new(acc),
            op: Operator::BitOr,
            right: Box::new((*expr).clone()),
            range: TextRange::default(),
        })
    })
}

fn make_union(subscript: &ast::ExprSubscript, exprs: Vec<&Expr>) -> Expr {
    Expr::Subscript(ast::ExprSubscript {
        value: subscript.value.clone(),
        slice: Box::new(Expr::Tuple(ast::ExprTuple {
            elts: exprs.into_iter().map(|expr| (*expr).clone()).collect(),
            range: TextRange::default(),
            ctx: ast::ExprContext::Load,
        })),
        range: TextRange::default(),
        ctx: ast::ExprContext::Load,
    })
}

fn make_literal_expr(subscript: Option<Expr>, exprs: Vec<&Expr>) -> Expr {
    let use_subscript = if let subscript @ Some(_) = subscript {
        subscript.unwrap().clone()
    } else {
        Expr::Name(ast::ExprName {
            id: "Literal".into(),
            range: TextRange::default(),
            ctx: ast::ExprContext::Load,
        })
    };
    Expr::Subscript(ast::ExprSubscript {
        value: Box::new(use_subscript),
        slice: Box::new(Expr::Tuple(ast::ExprTuple {
            elts: exprs.into_iter().map(|expr| (*expr).clone()).collect(),
            range: TextRange::default(),
            ctx: ast::ExprContext::Load,
        })),
        range: TextRange::default(),
        ctx: ast::ExprContext::Load,
    })
}

=======
>>>>>>> 63953431
/// PYI030
pub(crate) fn unnecessary_literal_union<'a>(checker: &mut Checker, expr: &'a Expr) {
    let mut literal_exprs = Vec::new();
    let mut other_exprs = Vec::new();

    // For the sake of consistency, use the first `Literal` subscript to construct the fix.
    let mut literal_subscript = None;
    let mut total_literals = 0;

    // Split members into `literal_exprs` if they are a `Literal` annotation  and `other_exprs` otherwise
    let mut collect_literal_expr = |expr: &'a Expr, _parent: &'a Expr| {
        if let Expr::Subscript(ast::ExprSubscript { value, slice, .. }) = expr {
            if checker.semantic().match_typing_expr(value, "Literal") {
                total_literals += 1;

                if literal_subscript.is_none() {
                    literal_subscript = Some(value.as_ref());
                }

                // flatten already-unioned literals to later union again
                if let Expr::Tuple(ast::ExprTuple {
                    elts,
                    range: _,
                    ctx: _,
                }) = slice.as_ref()
                {
                    for expr in elts {
                        literal_exprs.push(expr);
                    }
                } else {
                    literal_exprs.push(slice.as_ref());
                }
            }
        } else {
            other_exprs.push(expr);
        }
    };

    // Traverse the union, collect all members, split out the literals from the rest.
    traverse_union(&mut collect_literal_expr, checker.semantic(), expr);

    let union_subscript = expr.as_subscript_expr();
    if union_subscript.is_some_and(|subscript| {
        !checker
            .semantic()
            .match_typing_expr(&subscript.value, "Union")
    }) {
        return;
    }

    // If there are no literal members, we don't need to do anything.
    let Some(literal_subscript) = literal_subscript else {
        return;
    };
    if total_literals == 0 || total_literals == 1 {
        return;
    }

    let mut diagnostic = Diagnostic::new(
        UnnecessaryLiteralUnion {
            members: literal_exprs
                .iter()
                .map(|expr| checker.locator().slice(expr).to_string())
                .collect(),
        },
        expr.range(),
    );

    if checker.settings.preview.is_enabled() {
        let literal = Expr::Subscript(ast::ExprSubscript {
            value: Box::new(literal_subscript.clone()),
            slice: Box::new(Expr::Tuple(ast::ExprTuple {
                elts: literal_exprs.into_iter().cloned().collect(),
                range: TextRange::default(),
                ctx: ExprContext::Load,
            })),
            range: TextRange::default(),
            ctx: ExprContext::Load,
        });

        if other_exprs.is_empty() {
            // if the union is only literals, we just replace the whole thing with a single literal
            diagnostic.set_fix(Fix::safe_edit(Edit::range_replacement(
                checker.generator().expr(&literal),
                expr.range(),
            )));
        } else {
            let elts: Vec<Expr> = std::iter::once(literal)
                .chain(other_exprs.into_iter().cloned())
                .collect();

            let content = if let Some(union) = union_subscript {
                checker
                    .generator()
                    .expr(&Expr::Subscript(ast::ExprSubscript {
                        value: union.value.clone(),
                        slice: Box::new(Expr::Tuple(ast::ExprTuple {
                            elts,
                            range: TextRange::default(),
                            ctx: ExprContext::Load,
                        })),
                        range: TextRange::default(),
                        ctx: ExprContext::Load,
                    }))
            } else {
                checker.generator().expr(&pep_604_union(&elts))
            };

            diagnostic.set_fix(Fix::safe_edit(Edit::range_replacement(
                content,
                expr.range(),
            )));
        }
    }

    checker.diagnostics.push(diagnostic);
}<|MERGE_RESOLUTION|>--- conflicted
+++ resolved
@@ -48,57 +48,6 @@
     }
 }
 
-<<<<<<< HEAD
-fn concatenate_bin_ors(exprs: Vec<&Expr>) -> Expr {
-    let mut exprs = exprs.into_iter();
-    let first = exprs.next().unwrap();
-    exprs.fold((*first).clone(), |acc, expr| {
-        Expr::BinOp(ast::ExprBinOp {
-            left: Box::new(acc),
-            op: Operator::BitOr,
-            right: Box::new((*expr).clone()),
-            range: TextRange::default(),
-        })
-    })
-}
-
-fn make_union(subscript: &ast::ExprSubscript, exprs: Vec<&Expr>) -> Expr {
-    Expr::Subscript(ast::ExprSubscript {
-        value: subscript.value.clone(),
-        slice: Box::new(Expr::Tuple(ast::ExprTuple {
-            elts: exprs.into_iter().map(|expr| (*expr).clone()).collect(),
-            range: TextRange::default(),
-            ctx: ast::ExprContext::Load,
-        })),
-        range: TextRange::default(),
-        ctx: ast::ExprContext::Load,
-    })
-}
-
-fn make_literal_expr(subscript: Option<Expr>, exprs: Vec<&Expr>) -> Expr {
-    let use_subscript = if let subscript @ Some(_) = subscript {
-        subscript.unwrap().clone()
-    } else {
-        Expr::Name(ast::ExprName {
-            id: "Literal".into(),
-            range: TextRange::default(),
-            ctx: ast::ExprContext::Load,
-        })
-    };
-    Expr::Subscript(ast::ExprSubscript {
-        value: Box::new(use_subscript),
-        slice: Box::new(Expr::Tuple(ast::ExprTuple {
-            elts: exprs.into_iter().map(|expr| (*expr).clone()).collect(),
-            range: TextRange::default(),
-            ctx: ast::ExprContext::Load,
-        })),
-        range: TextRange::default(),
-        ctx: ast::ExprContext::Load,
-    })
-}
-
-=======
->>>>>>> 63953431
 /// PYI030
 pub(crate) fn unnecessary_literal_union<'a>(checker: &mut Checker, expr: &'a Expr) {
     let mut literal_exprs = Vec::new();
